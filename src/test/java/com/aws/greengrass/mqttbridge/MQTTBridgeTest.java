--- conflicted
+++ resolved
@@ -126,12 +126,7 @@
     }
 
     @Test
-<<<<<<< HEAD
-    void GIVEN_Greengrass_with_mqtt_bridge_WHEN_brokerUri_config_changes_THEN_bridge_reinstalls(ExtensionContext context)
-            throws Exception {
-=======
     void GIVEN_Greengrass_with_mqtt_bridge_WHEN_multiple_config_changes_consecutively_THEN_bridge_reinstalls_once(ExtensionContext context) throws Exception {
->>>>>>> 801aa5c2
         ignoreExceptionOfType(context, InterruptedException.class);
         startKernelWithConfig("config.yaml");
 
